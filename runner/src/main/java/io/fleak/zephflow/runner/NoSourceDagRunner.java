--- conflicted
+++ resolved
@@ -52,7 +52,7 @@
       DagRunCounters counters) {
 
     // Initialize all commands once at the start of the run
-    initializeAllCommands();
+    initializeAllCommands(metricClientProvider);
 
     // make sure all edges are from the same source
     var sourceNodeIds = edgesFromSource.stream().map(Edge::getFrom).distinct().toList();
@@ -136,11 +136,7 @@
     if (command instanceof ScalarCommand scalarCommand) {
       // Process the event through a scalar command
       ScalarCommand.ProcessResult result =
-<<<<<<< HEAD
-          scalarCommand.process(events, runContext.callingUser, metricClientProvider);
-=======
           scalarCommand.process(events, runContext.callingUser, executionContext);
->>>>>>> 3d71b497
       runContext.dagResult.handleNodeResult(
           runContext.callingUserTag,
           currentNodeId,
@@ -165,11 +161,7 @@
     if (command instanceof ScalarSinkCommand sinkCommand) {
       // Write to sink
       ScalarSinkCommand.SinkResult result =
-<<<<<<< HEAD
-          sinkCommand.writeToSink(events, runContext.callingUser, metricClientProvider);
-=======
           sinkCommand.writeToSink(events, runContext.callingUser, executionContext);
->>>>>>> 3d71b497
       RecordFleakData sinkOutputEvent = sinkResultToOutputEvent(result);
       runContext.dagResult.handleNodeResult(
           runContext.callingUserTag,
@@ -203,7 +195,7 @@
    * is idempotent - calling it multiple times will only initialize each command once due to
    * double-checked locking in OperatorCommand.initialize().
    */
-  private void initializeAllCommands() {
+  private void initializeAllCommands(MetricClientProvider metricClientProvider) {
     compiledDagWithoutSource.getNodes().stream()
         .map(Node::getNodeContent)
         .forEach(command -> command.initialize(metricClientProvider));
