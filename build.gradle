buildscript {
  repositories {
    mavenCentral()
  }
  dependencies {
    // This constraint forces a modern version of spring-core onto the build classpath
    constraints {
      classpath('org.springframework:spring-core:6.2.8') {
        because 'The license plugin brings in Spring 3.x, which conflicts with the Spring Boot 3.x plugin.'
      }
    }
  }
}

plugins {
  id 'nebula.dependency-lock' version '12.7.1'
  id 'nebula.maven-base-publish' version '18.4.0'
  id 'nebula.release' version '17.2.2'
  id 'idea'
  id 'com.diffplug.spotless' version '6.25.0'
  id "com.github.ben-manes.versions" version "0.51.0"
  id 'com.github.hierynomus.license' version '0.16.1'
  id 'jacoco'
  id 'signing'
  id 'org.jreleaser' version '1.17.0'
}


allprojects {
  group 'io.fleak.zephflow'
  apply plugin: 'java'
  apply plugin: 'java-library'
  apply plugin: 'nebula.dependency-lock'
  apply plugin: 'nebula.release'
  apply plugin: 'jacoco'

  repositories {
    mavenCentral()
  }

  ext {
    licenseName = 'Apache License, Version 2.0'
    licenseUrl = 'http://www.apache.org/licenses/LICENSE-2.0.txt'

    javaVersion = '17'
    avroVersion = '1.12.0'
    junitVersion = '5.12.2' // make sure the version is the same as spring boot
    junitPlatformLauncherVersion = '1.12.2'
    guavaVersion = '33.4.0-jre'
    lombokVersion = '1.18.34'
    commonsLang3Version = '3.17.0'
    commonsTextVersion = '1.12.0'
    commonsCollections4Version = '4.4'
    commonsIoVersion = '2.17.0'
    commonsCliVersion = '1.9.0'
    commonsCsvVersion = '1.12.0'
    commonsCodecVersion = '1.17.2'
    slf4jVersion = '2.0.17'
    mockitoVersion = '5.7.0'
    antlrVersion = '4.13.2'
    jacksonVersion = '2.19.1'
    awsVersion = '2.32.1'
    awsKensisClientVersion = '3.1.1'
    opensearchGrok = '2.17.1'
    kafkaVersion = '3.8.1'
    testContainersVersion = '1.21.2' // align with spring boot version
    springdocVersion = '2.3.0'
    hamcrestVersion = '2.2'
    log4j2Version = '2.24.3'
    graalvmVersion = '24.2.1'
    influxDBClientVersion = '2.23'
    clickHouseVersion = '0.9.0'
    hadoopVersion = '3.4.0'
    deltaKernelVersion = '4.0.0'
<<<<<<< HEAD
    sparkVersion='4.0.1'
=======
    nettyVersion = '4.1.122.Final'
>>>>>>> 15f826ee
  }

  sourceCompatibility = javaVersion
  targetCompatibility = javaVersion
  tasks.withType(JavaCompile) {
    options.encoding = 'UTF-8'
  }

  test {
    environment "AWS_ACCESS_KEY_ID", "test"
    environment "AWS_SECRET_ACCESS_KEY", "test"
    systemProperty "testcontainers.reuse.enable", "false"
  }

  jacocoTestReport {
    reports {
      xml.required = true
      html.required = true
    }
  }
}

jreleaser {
  signing {
    active = 'ALWAYS'
    armored = true
  }
  deploy {
    maven {
      mavenCentral {
        sonatype {
          active = 'ALWAYS'
          url = 'https://central.sonatype.com/api/v1/publisher'
          stagingRepository('build/staging-deploy')
          maxRetries = 300
          connectTimeout = 600 // Timeout in seconds
          readTimeout = 1800    // Timeout in seconds
        }
      }
    }
  }
}

subprojects {
  apply plugin: 'java-library'
  apply plugin: 'nebula.maven-base-publish'
  apply plugin: 'com.diffplug.spotless'
  apply plugin: 'com.github.hierynomus.license'
  apply plugin: 'signing'

  description = "Zephflow Core - ${project.name.capitalize()} Module"

  java {
    withSourcesJar()
    withJavadocJar()
  }

  idea {
    module {
      downloadJavadoc = true
      downloadSources = true
    }
  }

  publishing {
    publications {
      mavenJava(MavenPublication) {
        from components.java

        pom {
          name = project.name
          url = 'https://github.com/fleaktech/zephflow-core'

          licenses {
            license {
              name = licenseName
              url = licenseUrl
            }
          }

          developers {
            developer {
              id = 'fleaktech'
              name = 'Fleak Tech Team'
              email = 'contact@fleak.ai'
            }
          }

          scm {
            connection = 'scm:git:git://github.com/fleaktech/zephflow-core.git'
            developerConnection = 'scm:git:ssh://github.com/fleaktech/zephflow-core.git'
            url = 'https://github.com/fleaktech/zephflow-core'
          }
        }
      }
    }

    repositories {
      maven {
        url = project.rootProject.layout.buildDirectory.dir('staging-deploy')
      }
    }
  }

  // Signing configuration for Maven Central
  signing {
    def signingKey = findProperty("signing.key") ?: System.getenv("GPG_PRIVATE_KEY")
    def signingPassword = findProperty("signing.password") ?: System.getenv("GPG_PASSPHRASE")

    useInMemoryPgpKeys(signingKey, signingPassword)
    sign publishing.publications.mavenJava

    // Only require signing for non-SNAPSHOT versions
    required { !project.version.toString().contains('SNAPSHOT') && gradle.taskGraph.hasTask("publish") }
  }

  dependencies {
    implementation platform("com.fasterxml.jackson:jackson-bom:${jacksonVersion}")
    implementation group: 'org.apache.commons', name: 'commons-lang3', version: commonsLang3Version
    implementation group: 'org.apache.commons', name: 'commons-text', version: commonsTextVersion
    implementation group: 'org.apache.commons', name: 'commons-collections4', version: commonsCollections4Version
    implementation group: 'com.google.guava', name: 'guava', version: guavaVersion
    implementation group: 'com.fasterxml.jackson.datatype', name: 'jackson-datatype-jsr310'
    implementation group: 'com.fasterxml.jackson.dataformat', name: 'jackson-dataformat-xml'
    implementation group: 'com.fasterxml.jackson.dataformat', name: 'jackson-dataformat-yaml'
    implementation group: 'org.opensearch', name: 'opensearch-grok', version: opensearchGrok
    implementation "org.apache.logging.log4j:log4j-api:${log4j2Version}"
    implementation "org.apache.logging.log4j:log4j-core:${log4j2Version}"
    implementation("org.apache.logging.log4j:log4j-slf4j2-impl:$log4j2Version")
    implementation "org.influxdb:influxdb-java:${influxDBClientVersion}"


    compileOnly group: 'org.projectlombok', name: 'lombok', version: lombokVersion
    annotationProcessor group: 'org.projectlombok', name: 'lombok', version: lombokVersion
    testImplementation group: 'org.junit.jupiter', name: 'junit-jupiter-api', version: junitVersion
    testImplementation group: 'org.junit.jupiter', name: 'junit-jupiter-params', version: junitVersion
    testRuntimeOnly group: 'org.junit.jupiter', name: 'junit-jupiter-engine', version: junitVersion
    testRuntimeOnly group: 'org.junit.platform', name: 'junit-platform-launcher', version: junitPlatformLauncherVersion
    testImplementation group: 'org.mockito', name: 'mockito-core', version: mockitoVersion
    testCompileOnly group: 'org.projectlombok', name: 'lombok', version: lombokVersion
    testAnnotationProcessor group: 'org.projectlombok', name: 'lombok', version: lombokVersion

    testImplementation group: 'org.testcontainers', name: 'junit-jupiter', version: testContainersVersion
    testImplementation group: 'org.testcontainers', name: 'postgresql', version: testContainersVersion
    testImplementation group: 'org.testcontainers', name: 'minio', version: testContainersVersion
    testImplementation group: 'org.testcontainers', name: 'kafka', version: testContainersVersion
    testImplementation group: 'org.testcontainers', name: 'localstack', version: testContainersVersion
    testImplementation group: 'org.apache.logging.log4j', name: 'log4j-core', version: log4j2Version
    testImplementation group: 'org.apache.logging.log4j', name: 'log4j-slf4j2-impl', version: log4j2Version

    constraints {
      implementation("commons-codec:commons-codec:${commonsCodecVersion}")
      implementation("commons-io:commons-io:${commonsIoVersion}")
      implementation("org.slf4j:slf4j-api:${slf4jVersion}")
      implementation "org.apache.logging.log4j:log4j-api:${log4j2Version}"
      implementation "org.apache.logging.log4j:log4j-core:${log4j2Version}"
      testImplementation("org.hamcrest:hamcrest-core:${hamcrestVersion}")

      implementation("io.netty:netty-all:${nettyVersion}")
      implementation("io.netty:netty-buffer:${nettyVersion}")
      implementation("io.netty:netty-codec:${nettyVersion}")
      implementation("io.netty:netty-codec-dns:${nettyVersion}")
      implementation("io.netty:netty-codec-haproxy:${nettyVersion}")
      implementation("io.netty:netty-codec-http:${nettyVersion}")
      implementation("io.netty:netty-codec-http2:${nettyVersion}")
      implementation("io.netty:netty-codec-memcache:${nettyVersion}")
      implementation("io.netty:netty-codec-mqtt:${nettyVersion}")
      implementation("io.netty:netty-codec-redis:${nettyVersion}")
      implementation("io.netty:netty-codec-smtp:${nettyVersion}")
      implementation("io.netty:netty-codec-socks:${nettyVersion}")
      implementation("io.netty:netty-codec-stomp:${nettyVersion}")
      implementation("io.netty:netty-codec-xml:${nettyVersion}")
      implementation("io.netty:netty-common:${nettyVersion}")
      implementation("io.netty:netty-handler:${nettyVersion}")
      implementation("io.netty:netty-handler-proxy:${nettyVersion}")
      implementation("io.netty:netty-handler-ssl-ocsp:${nettyVersion}")
      implementation("io.netty:netty-resolver:${nettyVersion}")
      implementation("io.netty:netty-resolver-dns:${nettyVersion}")
      implementation("io.netty:netty-resolver-dns-classes-macos:${nettyVersion}")
      implementation("io.netty:netty-resolver-dns-native-macos:${nettyVersion}")
      implementation("io.netty:netty-transport:${nettyVersion}")
      implementation("io.netty:netty-transport-classes-epoll:${nettyVersion}")
      implementation("io.netty:netty-transport-classes-kqueue:${nettyVersion}")
      implementation("io.netty:netty-transport-native-epoll:${nettyVersion}")
      implementation("io.netty:netty-transport-native-kqueue:${nettyVersion}")
      implementation("io.netty:netty-transport-native-unix-common:${nettyVersion}")
    }
  }

  spotless {
    java {
      target 'src/main/java/**/*.java'
      googleJavaFormat('1.22.0') // Use an appropriate version
    }
  }
  tasks.named('compileJava') {
    // Ensure googleJavaFormat task is run before compiling Java
    dependsOn 'spotlessCheck'
  }

  license {
    header = rootProject.file('LICENSE_HEADER')
    strictCheck = true
    include '**/*.java'
    exclude '**/build/generated/**/*.java'
  }

  task printVersion {
    doLast {
      println version
    }
  }
}<|MERGE_RESOLUTION|>--- conflicted
+++ resolved
@@ -72,11 +72,8 @@
     clickHouseVersion = '0.9.0'
     hadoopVersion = '3.4.0'
     deltaKernelVersion = '4.0.0'
-<<<<<<< HEAD
     sparkVersion='4.0.1'
-=======
     nettyVersion = '4.1.122.Final'
->>>>>>> 15f826ee
   }
 
   sourceCompatibility = javaVersion
